--- conflicted
+++ resolved
@@ -45,7 +45,12 @@
 ./test porfs ${type} ${square} ${uplo}
 ./test poequ ${type} ${square} # only diagonal elements
 
-<<<<<<< HEAD
+# symmetric indefinite
+./test sysv  ${type} ${square} ${uplo}
+./test sytrf ${type} ${square} ${uplo}
+./test sytrs ${type} ${square} ${uplo}
+./test sytri ${type} ${square} ${uplo}
+
 # auxilary
 ./test lacpy ${type} ${mn} --matrixtype=g,l,u
 ./test laset ${type} ${mn} --matrixtype=g,l,u
@@ -57,13 +62,6 @@
 ./test larfx ${type} ${mn}     ${side}
 ./test larfb ${type} ${mnk}    ${side} ${trans} ${direct} ${storev}
 ./test larft ${type} ${nk}     ${direct} ${storev}
-=======
-# symmetric indefinite
-./test sysv  ${type} ${square} ${uplo} 
-./test sytrf ${type} ${square} ${uplo} 
-./test sytrs ${type} ${square} ${uplo} 
-./test sytri ${type} ${square} ${uplo} 
->>>>>>> 13d0d418
 
 # auxilary - norms
 ./test lange ${type} ${mn}     ${norm}
